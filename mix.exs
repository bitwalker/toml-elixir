defmodule Toml.MixProject do
  use Mix.Project

<<<<<<< HEAD
=======
  @version "0.7.0"
>>>>>>> 464d0f5a
  @source_url "https://github.com/bitwalker/toml-elixir"
  @version "0.6.2"

  def project do
    [
      app: :toml,
      version: @version,
      elixir: "~> 1.9",
      start_permanent: Mix.env() == :prod,
      consolidate_protocols: Mix.env() != :test,
      description: "An implementation of TOML for Elixir projects",
      package: package(),
      deps: deps(),
      aliases: aliases(Mix.env()),
      preferred_cli_env: [
        bench: :bench,
        "bench.decoder": :bench,
        "bench.lexer": :bench,
        docs: :docs,
        "hex.publish": :docs,
        coveralls: :test,
        "coveralls.html": :test,
        "coveralls.details": :test
      ],
      dialyzer: dialyzer(),
      docs: docs(),
      elixirc_paths: elixirc_paths(Mix.env()),
      escript: escript(Mix.env()),
      test_coverage: [tool: ExCoveralls]
    ]
  end

  # Run "mix help compile.app" to learn about applications.
  def application do
    [
      extra_applications: []
    ]
  end

  # Run "mix help deps" to learn about dependencies.
  defp deps do
    [
      {:ex_doc, ">= 0.0.0", only: [:docs]},
      {:dialyxir, "~> 1.0", only: [:dev, :test], runtime: false},
      {:benchee, "~> 1.0", only: [:bench]},
      {:benchee_html, "~> 1.0", only: [:bench]},
      {:jason, "~> 1.0", only: [:test, :bench]},
      {:excoveralls, "~> 0.9", only: [:test]}
      # For benchmarking, though none of these libraries work at this point
      # {:tomlex, "~> 0.0.5", only: [:bench]},
      # {:toml_elixir, "~> 2.0.1", only: [:bench]},
      # {:jerry, "~> 0.1.4", only: [:bench]},
      # {:etoml, "~> 0.1.0", only: [:bench]},
    ]
  end

  defp package do
    [
      files: ["lib", "mix.exs", "README.md", "LICENSE"],
      maintainers: ["Paul Schoenfelder"],
      licenses: ["Apache-2.0"],
      links: %{"GitHub" => @source_url}
    ]
  end

  defp docs do
    [
      extras: [
        LICENSE: [title: "License"],
        "README.md": [title: "Overview"]
      ],
      main: "readme",
      source_url: @source_url,
      source_ref: @version,
      formatters: ["html"]
    ]
  end

  defp escript(:test) do
    [
      main_module: Toml.CLI,
      name: :toml,
      path: Path.join([__DIR__, "bin", "toml"])
    ]
  end

  defp escript(_), do: nil

  defp aliases(_env) do
    [
      "compile-check": [
        "compile --warnings-as-errors",
        "format --check-formatted --dry-run",
        "dialyzer --format dialyxir"
      ],
      clean: ["clean", &clean/1],
      bench: ["bench.decoder", "bench.lexer"],
      "bench.decoder": ["run bench/bench.decoder.exs"],
      "bench.lexer": ["run bench/bench.lexer.exs"]
    ]
  end

  defp elixirc_paths(:test), do: ["lib", "test/support"]
  defp elixirc_paths(:bench), do: ["lib", "bench/support"]
  defp elixirc_paths(_), do: ["lib"]

  defp dialyzer do
    [
      ignore_warnings: "dialyzer.ignore",
      flags: [:error_handling, :underspecs],
      plt_core_path: System.get_env("PLT_PATH") || System.get_env("MIX_HOME")
    ]
  end

  defp clean(_args) do
    toml = Path.join([__DIR__, "bin", "toml"])

    if File.exists?(toml) do
      _ = File.rm(toml)
    end
  end
end<|MERGE_RESOLUTION|>--- conflicted
+++ resolved
@@ -1,12 +1,8 @@
 defmodule Toml.MixProject do
   use Mix.Project
 
-<<<<<<< HEAD
-=======
   @version "0.7.0"
->>>>>>> 464d0f5a
   @source_url "https://github.com/bitwalker/toml-elixir"
-  @version "0.6.2"
 
   def project do
     [
